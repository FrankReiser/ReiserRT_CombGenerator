/**
 * @file energyCalc.cpp
 * @brief A Simple Proof that RMS Voltage Can Be Used Over Numerical Integration
 * @authors Frank Reiser
 * @date Initiated October 21st, 2022
 */

#include "CombGenerator.h"

#include <memory>
#include <iostream>

using namespace ReiserRT::Signal;

int main()
{
    // This will be our both our maximum and also the number we will use.
    constexpr size_t numHarmonics = 4;

    // This will be the number of samples we will fetch.
    constexpr size_t epochSize = 4096;

<<<<<<< HEAD
    // Instantiate Comb Generator for number of harmonics and epoch size.
    // Note: Max and Number of Harmonics same for this experiment.
    CombGenerator combGenerator{ numHarmonics };

    // We need a buffer to store signal data provided by the CombGenerator getSamples .
    // This buffer needs to be large enough for the maximum number of samples we will be retrieving.
=======
    /// @todo write a better description for buffer
>>>>>>> e53a1549
    std::unique_ptr< FlyingPhasorElementType[] > epochSampleBuffer{new FlyingPhasorElementType [ epochSize ] };
    FlyingPhasorElementBufferTypePtr pEpochSampleBuffer = epochSampleBuffer.get();

    // We want a decreasing magnitude for each harmonic.
    // Each harmonic has the reciprocal amplitude of its position (classic sawtooth).
    std::unique_ptr< double[] > magnitudes{ new double[ numHarmonics ] };
    auto pMag = magnitudes.get();
    for (size_t i = 0; i != numHarmonics; ++i )
    {
        double mag = 1.0 / double( i+1 );
        *pMag++ = mag;
    }

    // Transfer managed memory in shared pointer type for CombGenerator reset operation.
    SharedScalarVectorType sharedMagnitudes{ std::move( magnitudes ) };

    // Now for the fundamental frequency (first harmonic), we want it to fill the epoch period
    // with one complete cycle. The harmonics will naturally have more than one cycle.
    // That is the purpose of this experiment, to determine the energy of one fundamental period and prove an
    // algebraic calculation is all that is required (we know the integral).
    const auto fundamental = M_PI * 2 / epochSize;

    // Instantiate Comb Generator for number of harmonics and epoch size.
    // Note: Max and Number of Harmonics same for this experiment.
    CombGenerator combGenerator{ numHarmonics };

    // Reset Comb Generator and fetch an epochs worth of data
    combGenerator.reset( numHarmonics, fundamental, sharedMagnitudes );
    combGenerator.getSamples( pEpochSampleBuffer, epochSize );

    // Calculate the energy as the magnitude squared by the number of samples.
    double realEnergy = 0;
    for ( size_t i = 0; i != epochSize; ++i)
    {
        auto sample = *pEpochSampleBuffer++;
        realEnergy += sample.real() * sample.real();
    }
    std::cout << "Real Energy: " << realEnergy << " (mag^2*samples)" << std::endl;

    // Now calculate the same algebraically using RMS value of sinusoids and epoch size.
    const auto sqrt2over2 = std::sqrt( 2.0 ) / 2.0;
    double calcEnergy = 0;
    for ( size_t i = 0; i != numHarmonics; ++i )
    {
<<<<<<< HEAD
        auto rmsMag = magnitudes[ std::ptrdiff_t(i) ] * sqrt2over2;
=======
        auto rmsMag = sharedMagnitudes[std::ptrdiff_t(i)] * sqrt2over2;
>>>>>>> e53a1549
        calcEnergy += rmsMag * rmsMag;
    }
    calcEnergy *= epochSize;
    std::cout << "Calc Energy: " << calcEnergy << " (rmsMag^2*samples)" << std::endl;

    // Some Noise Calculations
    // We will start by specifying a desired SNR for our signal over a "Band Of Interest" arbitrarily set.
    const auto snr = 25.0;
    const auto noiseVRatio = std::pow( 10.0, snr/20.0);
    std::cout << "Noise Voltage Ratio: " << noiseVRatio << std::endl;

    // SNR is defined over a Band of Interest (BOI). This BOI over the Sample Rate sets up
    // what we will refer to as Band Of Interest to Sample Rate (f sub s) Ratio.
    // For this test, we will arbitrarily set this to ratio.
    const double bandOfInterestFsRatio = 0.1;

    // Total Noise Energy is the number of samples for a period of the fundamental which for us is the same
    // as epoch size here but, this may not always the case.
    const double periodSamples = epochSize;

    // Sigma Calculation
    // The times 2 in the formula is because we will incorporate sigma into both I and Q at the end of the day.
    const auto sigma = std::sqrt( calcEnergy / ( 2 * periodSamples * bandOfInterestFsRatio ) ) / noiseVRatio;
    std::cout << "Sigma: " << sigma << std::endl;

    return 0;
}<|MERGE_RESOLUTION|>--- conflicted
+++ resolved
@@ -20,16 +20,7 @@
     // This will be the number of samples we will fetch.
     constexpr size_t epochSize = 4096;
 
-<<<<<<< HEAD
-    // Instantiate Comb Generator for number of harmonics and epoch size.
-    // Note: Max and Number of Harmonics same for this experiment.
-    CombGenerator combGenerator{ numHarmonics };
-
-    // We need a buffer to store signal data provided by the CombGenerator getSamples .
-    // This buffer needs to be large enough for the maximum number of samples we will be retrieving.
-=======
     /// @todo write a better description for buffer
->>>>>>> e53a1549
     std::unique_ptr< FlyingPhasorElementType[] > epochSampleBuffer{new FlyingPhasorElementType [ epochSize ] };
     FlyingPhasorElementBufferTypePtr pEpochSampleBuffer = epochSampleBuffer.get();
 
@@ -74,11 +65,7 @@
     double calcEnergy = 0;
     for ( size_t i = 0; i != numHarmonics; ++i )
     {
-<<<<<<< HEAD
-        auto rmsMag = magnitudes[ std::ptrdiff_t(i) ] * sqrt2over2;
-=======
         auto rmsMag = sharedMagnitudes[std::ptrdiff_t(i)] * sqrt2over2;
->>>>>>> e53a1549
         calcEnergy += rmsMag * rmsMag;
     }
     calcEnergy *= epochSize;
