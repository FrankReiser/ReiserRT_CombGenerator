--- conflicted
+++ resolved
@@ -29,11 +29,7 @@
 
     // We need a buffer to store signal data provided by the CombGenerator getSamples .
     // This buffer needs to be large enough for the maximum number of samples we will be retrieving.
-<<<<<<< HEAD
-    std::unique_ptr< FlyingPhasorElementType[] > epochSampleBuffer{new FlyingPhasorElementType [ maxEpochSize ] };
-=======
-    std::unique_ptr< FlyingPhasorElementType[] > epochSampleBuffer{new FlyingPhasorElementType [ epochSize ] };
->>>>>>> e53a1549
+    std::unique_ptr< FlyingPhasorElementType[] > epochSampleBuffer{new FlyingPhasorElementType [ maxEpochSize ] };
     FlyingPhasorElementBufferTypePtr pEpochSampleBuffer = epochSampleBuffer.get();
 
     // Get samples for harmonic series.
@@ -85,11 +81,7 @@
 
     // We need a buffer to store signal data provided by the CombGenerator getSamples .
     // This buffer needs to be large enough for the maximum number of samples we will be retrieving.
-<<<<<<< HEAD
-    std::unique_ptr< FlyingPhasorElementType[] > epochSampleBuffer{new FlyingPhasorElementType [ maxEpochSize ] };
-=======
-    std::unique_ptr< FlyingPhasorElementType[] > epochSampleBuffer{new FlyingPhasorElementType [ epochSize ] };
->>>>>>> e53a1549
+    std::unique_ptr< FlyingPhasorElementType[] > epochSampleBuffer{new FlyingPhasorElementType [ maxEpochSize ] };
     FlyingPhasorElementBufferTypePtr pEpochSampleBuffer = epochSampleBuffer.get();
 
     // Get samples for harmonic series.
@@ -101,22 +93,14 @@
     std::unique_ptr< FlyingPhasorElementType[] > compareSampleBuffer{new FlyingPhasorElementType[ maxEpochSize ] };
     for (size_t i = 0; numHarmonics != i; ++i )
     {
-<<<<<<< HEAD
-        spectralLineGenerators[i].reset( double(i+1) * fundamentalRadiansPerSample, phases[i] );
-        if ( 0 == i )
-            spectralLineGenerators[i].getSamplesScaled(compareSampleBuffer.get(), maxEpochSize, magnitudes.get()[i] );
-        else
-            spectralLineGenerators[i].accumSamplesScaled(compareSampleBuffer.get(), maxEpochSize, magnitudes.get()[i] );
-=======
         spectralLineGenerators[i].reset( double(i+1) * fundamentalRadiansPerSample,
                                          sharedPhases[ std::ptrdiff_t(i) ] );
         if ( 0 == i )
-            spectralLineGenerators[i].getSamplesScaled(compareSampleBuffer.get(), epochSize,
+            spectralLineGenerators[i].getSamplesScaled(compareSampleBuffer.get(), maxEpochSize,
                                                        sharedMagnitudes[ std::ptrdiff_t(i) ] );
         else
-            spectralLineGenerators[i].accumSamplesScaled(compareSampleBuffer.get(), epochSize,
+            spectralLineGenerators[i].accumSamplesScaled(compareSampleBuffer.get(), maxEpochSize,
                                                          sharedMagnitudes[ std::ptrdiff_t(i) ] );
->>>>>>> e53a1549
     }
     std::unique_ptr< FlyingPhasorElementType[] > deltaSampleBuffer{new FlyingPhasorElementType[ maxEpochSize ] };
     for (size_t i = 0; maxEpochSize != i; ++i )
@@ -146,11 +130,7 @@
         auto pMag = envelopeBuffer.get();
         for ( size_t i = 0; numSamples != i; ++i )
         {
-<<<<<<< HEAD
-            auto env = nominalMag * std::exp( double( nSample++ ) / -tau );
-=======
             auto env = nominalMag * std::exp( double( nSample++) / -tau );
->>>>>>> e53a1549
             *pMag++ = env;
         }
 
@@ -163,11 +143,7 @@
 
     // We need a buffer to store signal data provided by the CombGenerator getSamples .
     // This buffer needs to be large enough for the maximum number of samples we will be retrieving.
-<<<<<<< HEAD
-    std::unique_ptr< FlyingPhasorElementType[] > epochSampleBuffer{new FlyingPhasorElementType [ maxEpochSize ] };
-=======
-    std::unique_ptr< FlyingPhasorElementType[] > epochSampleBuffer{new FlyingPhasorElementType [ epochSize ] };
->>>>>>> e53a1549
+    std::unique_ptr< FlyingPhasorElementType[] > epochSampleBuffer{new FlyingPhasorElementType [ maxEpochSize ] };
     FlyingPhasorElementBufferTypePtr pEpochSampleBuffer = epochSampleBuffer.get();
 
     // Get samples for harmonic series.
@@ -234,11 +210,7 @@
 
     // We need a buffer to store signal data provided by the CombGenerator getSamples .
     // This buffer needs to be large enough for the maximum number of samples we will be retrieving.
-<<<<<<< HEAD
-    std::unique_ptr< FlyingPhasorElementType[] > epochSampleBuffer{new FlyingPhasorElementType [ maxEpochSize ] };
-=======
-    std::unique_ptr< FlyingPhasorElementType[] > epochSampleBuffer{new FlyingPhasorElementType [ epochSize ] };
->>>>>>> e53a1549
+    std::unique_ptr< FlyingPhasorElementType[] > epochSampleBuffer{new FlyingPhasorElementType [ maxEpochSize ] };
     FlyingPhasorElementBufferTypePtr pEpochSampleBuffer = epochSampleBuffer.get();
 
     // Get samples for harmonic series.
