--- conflicted
+++ resolved
@@ -53,11 +53,7 @@
         {
             // Reset Spectral Line Tone Generator
             auto radiansPerSample = double(i+1) * fundamentalRadiansPerSample;
-<<<<<<< HEAD
-            harmonicGenerators[ i ].reset(radiansPerSample, pPhaseVector ? *pPhaseVector++ : 0.0 );
-=======
             harmonicGenerators[ i ].reset(radiansPerSample, pPhase ? *pPhase++ : 0.0 );
->>>>>>> e53a1549
         }
     }
 
